--- conflicted
+++ resolved
@@ -1,5 +1,4 @@
 {
-<<<<<<< HEAD
     "name": "spectorjs",
     "version": "0.9.1",
     "description": "Explore and Troubleshoot your WebGL scenes easily.",
@@ -53,78 +52,14 @@
     "devDependencies": {
         "css-loader": "^0.28.7",
         "exports-loader": "^0.6.4",
-        "http-server": "^0.9.0",
-        "livereload": "^0.6.2",
+        "http-server": "^0.10.0",
+        "livereload": "^0.6.3",
         "node-sass": "^4.5.3",
         "npm-run-all": "^4.1.1",
-        "style-loader": "^0.16.1",
-        "tslint": "^5.7.0",
+        "style-loader": "^0.19.0",
+        "tslint": "^5.8.0",
         "typescript": "^2.5.3",
-        "webpack": "^2.7.0",
+        "webpack": "^3.8.1"
         "concat-cli": "^4.0.0"
     }
-=======
-  "name": "spectorjs",
-  "version": "0.9.3",
-  "description": "Explore and Troubleshoot your WebGL scenes easily.",
-  "keywords": [
-    "webgl",
-    "webgl2",
-    "debug",
-    "debugger",
-    "inspector"
-  ],
-  "readme": "documentation/standaloneVersion.md",
-  "main": "dist/spector.bundle.js",
-  "files": [
-    "dist/spector.bundle.js",
-    "dist/prism.css",
-    "dist/prism.js",
-    "dist/ace.js",
-    "dist/spector.css",
-    "dist/spector.js",
-    "dist/spector.d.ts",
-    "documentation/standaloneVersion.md"
-  ],
-  "author": "@SpectorJS",
-  "repository": {
-    "type": "git",
-    "url": "git://github.com/BabylonJS/Spector.js.git"
-  },
-  "homepage": "https://spector.babylonjs.com",
-  "license": "MIT",
-  "scripts": {
-    "html": "node ./tools/devLiveReloadServer.js /../built/",
-    "watch:bootstrapcss": "node-sass -r -o built src",
-    "watch:ts": "tsc -w -p ./src",
-    "watch:css": "node-sass -r -w --source-map true -o built src",
-    "watch": "run-p watch:ts watch:css -l",
-    "start": "npm-run-all watch:bootstrapcss -p html watch:ts watch:css -l",
-    "build:ts": "tsc -p ./src --outFile \"dist/spector.js\"",
-    "build:css": "node-sass -r -o dist src",
-    "build:tscss": "run-p build:ts build:css -l",
-    "build:bundle": "webpack --optimize-minimize --config tools/webpack.config.js",
-    "build:copybuild:copy:bundle": "node ./tools/copy.js /../dist/spector.bundle.js /../extensions/spector.bundle.js",
-    "build:copy:vendor:prismjs": "node ./tools/copy.js /../vendors/prism.js /../dist/prism.js",
-    "build:copy:vendor:prismcss": "node ./tools/copy.js /../vendors/prism.css /../dist/prism.css",
-    "build:copy:vendor:acejs": "node ./tools/copy.js /../vendors/ace.js /../dist/ace.js",
-    "build:copy:vendor": "run-s build:copy:vendor:prismjs build:copy:vendor:prismcss build:copy:vendor:acejs -l",
-    "build:tslint": "tslint -c ./tslint.json -p ./src/tsconfig.json",
-    "build": "run-s build:tscss build:tslint build:copy:vendor build:bundle build:copybuild:copy:bundle -l",
-    "test": "echo \"Error: no test specified\" && exit 1",
-    "clean": "rm -r built/* & rm -r /dist/* & rm -r /extensions/spector.bundle.js"
-  },
-  "devDependencies": {
-    "css-loader": "^0.28.7",
-    "exports-loader": "^0.6.4",
-    "http-server": "^0.10.0",
-    "livereload": "^0.6.3",
-    "node-sass": "^4.5.3",
-    "npm-run-all": "^4.1.1",
-    "style-loader": "^0.19.0",
-    "tslint": "^5.8.0",
-    "typescript": "^2.5.3",
-    "webpack": "^3.8.1"
-  }
->>>>>>> 6bace2fc
 }