namespace SPECTOR {

    export interface IResultView {
        display(): void;
        hide(): void;

        addCapture(capture: ICapture): number;
        selectCapture(captureId: number): void;
    }

    export interface IResultViewOptions {
        readonly eventConstructor: EventConstructor;
        readonly rootPlaceHolder?: Element;
    }

    export type ResultViewConstructor = {
        new (options: IResultViewOptions, logger: ILogger): IResultView,
    };
}

namespace SPECTOR.EmbeddedFrontend {
    export class ResultView implements IResultView {
        private readonly rootPlaceHolder: Element;
        private readonly mvx: MVX;

        private readonly captureListComponent: CaptureListComponent;
        private readonly captureListItemComponent: CaptureListItemComponent;
        private readonly visualStateListComponent: VisualStateListComponent;
        private readonly visualStateListItemComponent: VisualStateListItemComponent;
        private readonly commandListComponent: CommandListComponent;
        private readonly commandListItemComponent: CommandListItemComponent;
        private readonly commandDetailComponent: CommandDetailComponent;
        private readonly jsonContentComponent: JSONContentComponent;
        private readonly jsonGroupComponent: JSONGroupComponent;
        private readonly jsonItemComponent: JSONItemComponent;
        private readonly jsonSourceItemComponent: JSONSourceItemComponent;
        private readonly jsonVisualStateItemComponent: JSONVisualStateItemComponent;
        private readonly resultViewMenuComponent: ResultViewMenuComponent;
        private readonly resultViewContentComponent: ResultViewContentComponent;
        private readonly resultViewComponent: ResultViewComponent;
        private readonly sourceCodeComponent: SourceCodeComponent;

        private readonly rootStateId: number;
        private readonly menuStateId: number;
        private readonly contentStateId: number;
        private readonly captureListStateId: number;

        private commandListStateId: number;
        private commandDetailStateId: number;
        private visualStateListStateId: number;
        private currentCaptureStateId: number;
        private currentCommandStateId: number;
        private currentVisualStateId: number;
        private initVisualStateId: number;

        private searchText: string;
        private currentCommandId: number;
        private visible: boolean;
        private commandCount: number;

        constructor(private readonly options: IResultViewOptions, private readonly logger: ILogger) {
            this.rootPlaceHolder = options.rootPlaceHolder || document.body;
            this.mvx = new MVX(this.rootPlaceHolder, logger);

            this.searchText = "";
            this.currentCommandId = -1;
            this.visible = false;
            this.commandCount = 0;

            this.commandListStateId = -1;
            this.commandDetailStateId = -1;
            this.currentCaptureStateId = -1;
            this.currentCommandStateId = -1;
            this.currentVisualStateId = -1;
            this.visualStateListStateId = -1;
            this.initVisualStateId = -1;

            this.captureListComponent = new CaptureListComponent(options.eventConstructor, logger);
            this.captureListItemComponent = new CaptureListItemComponent(options.eventConstructor, logger);
            this.visualStateListComponent = new VisualStateListComponent(options.eventConstructor, logger);
            this.visualStateListItemComponent = new VisualStateListItemComponent(options.eventConstructor, logger);
            this.commandListComponent = new CommandListComponent(options.eventConstructor, logger);
            this.commandListItemComponent = new CommandListItemComponent(options.eventConstructor, logger);
            this.commandDetailComponent = new CommandDetailComponent(options.eventConstructor, logger);
            this.jsonContentComponent = new JSONContentComponent(options.eventConstructor, logger);
            this.jsonGroupComponent = new JSONGroupComponent(options.eventConstructor, logger);
            this.jsonItemComponent = new JSONItemComponent(options.eventConstructor, logger);
            this.jsonSourceItemComponent = new JSONSourceItemComponent(options.eventConstructor, logger);
            this.jsonVisualStateItemComponent = new JSONVisualStateItemComponent(options.eventConstructor, logger);
            this.resultViewMenuComponent = new ResultViewMenuComponent(options.eventConstructor, logger);
            this.resultViewContentComponent = new ResultViewContentComponent(options.eventConstructor, logger);
            this.resultViewComponent = new ResultViewComponent(options.eventConstructor, logger);
            this.sourceCodeComponent = new SourceCodeComponent(options.eventConstructor, logger);

            this.rootStateId = this.mvx.addRootState(null, this.resultViewComponent);
            this.menuStateId = this.mvx.addChildState(this.rootStateId, null, this.resultViewMenuComponent);
            this.contentStateId = this.mvx.addChildState(this.rootStateId, null, this.resultViewContentComponent);
            this.captureListStateId = this.mvx.addChildState(this.rootStateId, false, this.captureListComponent);

            this.initMenuComponent();
            this.captureListComponent.onCaptureLoaded.add((capture) => {
                this.addCapture(capture);
            });
            this.captureListItemComponent.onCaptureSelected.add((captureEventArgs) => {
                this.selectCapture(captureEventArgs.stateId);
            });
            this.captureListItemComponent.onSaveRequested.add((captureEventArgs) => {
                this.saveCapture(captureEventArgs.state.capture);
            });
            this.commandListItemComponent.onCommandSelected.add((commandEventArgs) => {
                this.selectCommand(commandEventArgs.stateId);
            });
            this.visualStateListItemComponent.onVisualStateSelected.add((visualStateEventArgs) => {
                this.selectVisualState(visualStateEventArgs.stateId);
            });
            this.jsonSourceItemComponent.onOpenSourceClicked.add((sourceEventArg) => {
                this.mvx.removeChildrenStates(this.contentStateId);
<<<<<<< HEAD
                let formattedShader = this._beautify(sourceEventArg.state.value);
                // let formattedShader = sourceEventArg.state.value;
=======
                const formattedShader = this.beautify(sourceEventArg.state.value);
>>>>>>> a23bc4d7
                const jsonContentStateId = this.mvx.addChildState(this.contentStateId, {
                    description: "WebGl Shader Source Code:",
                    source: formattedShader,
                }, this.sourceCodeComponent);
            });

            this.updateViewState();
        }

<<<<<<< HEAD
        /**
         * Returns the position of the first "{" and the corresponding "}"
         * @param str the Shader source code as a string
         */
        private _getBracket(str: string): { firstIteration: number, lastIteration: number } {
            let fb = str.indexOf('{');
            let arr = str.substr(fb + 1).split('');
            let counter = 1;
            let currentPosInString = fb;
            let lastBracketIndex = 0;
            for (let char of arr) {
                currentPosInString++;
                if (char === '{') {
                    counter++
                }
                if (char === '}') {
                    counter--
                }
                if (counter == 0) {
                    lastBracketIndex = currentPosInString;
                    break;
                }
            }

            return { firstIteration: fb, lastIteration: lastBracketIndex };
        }

        /**
         * Beautify the given string : correct indentation according to brackets
         */
        private _beautify(glsl: string, level: number = 0): string {

            // return condition : no brackets at all
            glsl = glsl.trim();
            let brackets = this._getBracket(glsl);
            let firstBracket = brackets.firstIteration;
            let lastBracket = brackets.lastIteration;

            let spaces = "";
            for (let i = 0; i < level; i++) {
                spaces += "    "; // 4 spaces
            }
            // If no brackets, return the indented string
            if (firstBracket == -1) {
                glsl = spaces + glsl; // indent first line
                glsl = glsl.replace(/;(?![^\(]*\))\s*/g, ';\n');
                glsl = glsl.replace(/\s*([*+-/=><\s]*=)\s*/g, x => " " + x.trim() + " ") // space around =, *=, +=, -=, /=, ==, >=, <=
                glsl = glsl.replace(/\s*(,)\s*/g, x => x.trim() + " ") // space after ,
                glsl = glsl.replace(/\n/g, "\n" + spaces); // indentation
                return glsl;
            } else {
                // if brackets, beautify the inside
                // let insideWithBrackets = glsl.substr(firstBracket, lastBracket-firstBracket+1);
                let left = glsl.substr(0, firstBracket);
                let right = glsl.substr(lastBracket + 1, glsl.length);
                let inside = glsl.substr(firstBracket + 1, lastBracket - firstBracket - 1).trim();
                inside = this._beautify(inside, level + 1);
                return this._beautify(left, level) + '{\n' + inside + '\n' + spaces + '}\n' + this._beautify(right, level);

            }
        }

=======
>>>>>>> a23bc4d7
        public saveCapture(capture: ICapture): void {
            const a = document.createElement("a");
            const captureInString = JSON.stringify(capture, null, 4);
            const blob = new Blob([captureInString], { type: "octet/stream" });
            const url = window.URL.createObjectURL(blob);
            a.setAttribute("href", url);
            a.setAttribute("download", "capture " + new Date(capture.startTime).toTimeString().split(" ")[0] + ".json");
            a.click();
        }

        public selectCapture(captureStateId: number): void {
            this.currentCommandId = -1;
            this.currentCaptureStateId = captureStateId;
            this.displayCurrentCapture();
        }

        public selectCommand(commandStateId: number): void {
            this.currentCommandStateId = commandStateId;
            this.currentVisualStateId = this.displayCurrentCommand();
            this.displayCurrentVisualState();
        }

        public selectVisualState(visualStateId: number): void {
            this.currentVisualStateId = visualStateId;
            this.currentCommandStateId = this.displayCurrentVisualState();
            this.displayCurrentCommand();
        }

        public display(): void {
            this.visible = true;
            this.updateViewState();
        }

        public hide(): void {
            this.visible = false;
            this.updateViewState();
        }

        public addCapture(capture: ICapture): number {
            const captureSateId = this.mvx.insertChildState(this.captureListStateId, {
                capture,
                active: false,
            },
                0, this.captureListItemComponent);
            this.selectCapture(captureSateId);
            return captureSateId;
        }

        /**
         * Returns the position of the first "{" and the corresponding "}"
         * @param str the Shader source code as a string
         */
        private getBracket(str: string): { firstIteration: number, lastIteration: number } {
            const fb = str.indexOf("{");
            const arr = str.substr(fb + 1).split("");
            let counter = 1;
            let currentPosInString = fb;
            let lastBracketIndex = 0;
            for (const char of arr) {
                currentPosInString++;
                if (char === "{") {
                    counter++;
                }
                if (char === "}") {
                    counter--;
                }
                if (counter === 0) {
                    lastBracketIndex = currentPosInString;
                    break;
                }
            }

            return { firstIteration: fb, lastIteration: lastBracketIndex };
        }

        /**
         * Beautify the given string : correct indentation according to brackets
         */
        private beautify(glsl: string, level: number = 0): string {

            // return condition : no brackets at all
            const brackets = this.getBracket(glsl);
            const firstBracket = brackets.firstIteration;
            const lastBracket = brackets.lastIteration;

            let spaces = "";
            for (let i = 0; i < level; i++) {
                spaces += "    "; // 4 spaces
            }
            // If no brackets, return the indented string
            if (firstBracket === -1) {
                glsl = spaces + glsl; // indent first line
                glsl = glsl
                    .replace(/;./g, (x) => "\n" + x.substr(1)); // new line after ;  except the last one
                glsl = glsl.replace(/\s*(=)\s*/g, (x) => " " + x.trim() + " "); // space around =
                glsl = glsl.replace(/\s*(,)\s*/g, (x) => x.trim() + " "); // space after ,
                glsl = glsl.replace(/\n/g, "\n" + spaces); // indentation
                return glsl;
            } else {
                // if brackets, beautify the inside
                // let insideWithBrackets = glsl.substr(firstBracket, lastBracket-firstBracket+1);
                const left = glsl.substr(0, firstBracket);
                const right = glsl.substr(lastBracket + 1, glsl.length);
                let inside = glsl.substr(firstBracket + 1, lastBracket - firstBracket - 1);
                inside = this.beautify(inside, level + 1);
                return this.beautify(left, level) + "{" + inside + "\n" + spaces + "}" + this.beautify(right, level);

            }
        }

        private initMenuComponent(): void {
            this.mvx.updateState(this.menuStateId, {
                status: MenuStatus.Captures,
                searchText: this.searchText,
                commandCount: 0,
            });
            this.resultViewMenuComponent.onCloseClicked.add((_) => {
                this.hide();
            });

            this.resultViewMenuComponent.onCapturesClicked.add((_) => {
                this.displayCaptures();
            });

            this.resultViewMenuComponent.onCommandsClicked.add((_) => {
                this.displayCurrentCapture();
            });
            this.resultViewMenuComponent.onInformationClicked.add((_) => {
                this.displayInformation();
            });
            this.resultViewMenuComponent.onInitStateClicked.add((_) => {
                this.displayInitState();
            });
            this.resultViewMenuComponent.onEndStateClicked.add((_) => {
                this.displayEndState();
            });
            this.resultViewMenuComponent.onSearchTextChanged.add((menu) => {
                this.search((menu.sender as HTMLInputElement).value);
            });
            this.resultViewMenuComponent.onSearchTextCleared.add((menu) => {
                this.mvx.updateState(this.menuStateId, {
                    status: menu.state.status,
                    searchText: "",
                    commandCount: menu.state.commandCount,
                });
                this.search("");
            });
        }

        private onCaptureRelatedAction(menuStatus: MenuStatus): ICapture {
            const captureState = this.mvx.getGenericState<ICaptureListItemState>(this.currentCaptureStateId);
            this.commandCount = captureState.capture.commands.length;
            this.mvx.removeChildrenStates(this.contentStateId);
            this.mvx.updateState(this.menuStateId, {
                status: menuStatus,
                searchText: this.searchText,
                commandCount: this.commandCount,
            });
            if (this.mvx.getGenericState<boolean>(this.captureListStateId)) {
                this.mvx.updateState(this.captureListStateId, false);
            }
            return captureState.capture;
        }

        private displayCaptures(): void {
            this.mvx.updateState(this.menuStateId, {
                status: MenuStatus.Captures,
                searchText: this.searchText,
                commandCount: this.commandCount,
            });
            this.mvx.updateState(this.captureListStateId, true);
        }

        private displayInformation(): void {
            const capture = this.onCaptureRelatedAction(MenuStatus.Information);

            const jsonContentStateId = this.mvx.addChildState(this.contentStateId, null, this.jsonContentComponent);
            this.displayJSONGroup(jsonContentStateId, "Canvas", capture.canvas);
            this.displayJSONGroup(jsonContentStateId, "Context", capture.context);
        }

        private displayJSON(parentGroupId: number, json: any) {
            if (json.VisualState) {
                this.mvx.addChildState(parentGroupId, json.VisualState, this.jsonVisualStateItemComponent);
            }

            for (const key in json) {
                if (key === "VisualState") {
                    continue;
                }
                else if (key === "source") {
                    const value = json[key];
                    this.mvx.addChildState(parentGroupId, {
                        key,
                        value,
                    }, this.jsonSourceItemComponent);
                }
                else {
                    const value = json[key];

                    const result = this.getJSONAsString(parentGroupId, key, value);
                    if (result === null || result === undefined) {
                        continue;
                    }
                    else if (this.toFilter(key) && this.toFilter(value)) {
                        continue;
                    }
                    this.mvx.addChildState(parentGroupId, {
                        key,
                        value: result,
                    }, this.jsonItemComponent);
                }
            }
        }

        private getJSONAsString(parentGroupId: number, key: string, json: any): string {
            if (json === null) {
                return "null";
            }

            if (json === undefined) {
                return "undefined";
            }

            if (typeof json === "number") {
                return json.toFixed(4);
            }

            if (typeof json === "string") {
                return json;
            }

            if (typeof json === "boolean") {
                return json ? "true" : "false";
            }

            if (json.length === 0) {
                return "Empty Array";
            }

            if (json.length) {
                const arrayResult: any[] = [];
                for (let i = 0; i < json.length; i++) {
                    const resultItem = this.getJSONAsString(parentGroupId, `${key}(${i.toFixed(0)})`, json[i]);
                    if (resultItem !== null) {
                        arrayResult.push(resultItem);
                    }
                }
                return arrayResult.length === 0 ? null : arrayResult.join(", ");
            }

            if (json.__SPECTOR_Object_TAG) {
                return json.__SPECTOR_Object_TAG.displayText;
            }

            if (json.displayText) {
                return json.displayText;
            }

            if (typeof json === "object") {
                this.displayJSONGroup(parentGroupId, key, json);
            }

            return null;
        }

        private displayJSONGroup(parentGroupId: number, title: string, json: any) {
            if (!json) {
                return;
            }

            const groupId = this.mvx.addChildState(parentGroupId, title, this.jsonGroupComponent);
            this.displayJSON(groupId, json);
            if (!this.mvx.hasChildren(groupId)) {
                this.mvx.removeState(groupId);
            }
        }

        private displayInitState(): void {
            const capture = this.onCaptureRelatedAction(MenuStatus.InitState);

            const jsonContentStateId = this.mvx.addChildState(this.contentStateId, null, this.jsonContentComponent);
            this.displayJSON(jsonContentStateId, capture.initState);
        }

        private displayEndState(): void {
            const capture = this.onCaptureRelatedAction(MenuStatus.EndState);

            const jsonContentStateId = this.mvx.addChildState(this.contentStateId, null, this.jsonContentComponent);
            this.displayJSON(jsonContentStateId, capture.endState);
        }

        private displayCurrentCapture(): void {
            const capture = this.onCaptureRelatedAction(MenuStatus.Commands);
            this.mvx.updateAllChildrenGenericState<ICaptureListItemState>(this.captureListStateId,
                (state) => { state.active = false; return state; },
            );
            this.mvx.updateState(this.currentCaptureStateId, {
                capture,
                active: true,
            });

            this.createVisualStates(capture);
            this.commandListStateId = this.mvx.addChildState(this.contentStateId, null, this.commandListComponent);
            this.commandDetailStateId = this.mvx.addChildState(this.contentStateId, null, this.commandDetailComponent);

            this.createCommands(capture);
        }

        private displayCurrentCommand(): number {
            if (this.mvx.getGenericState<IResultViewMenuState>(this.menuStateId).status !== MenuStatus.Commands) {
                return -1;
            }

            const commandState = this.mvx.getGenericState<ICommandListItemState>(this.currentCommandStateId);
            const command = commandState.capture;
            this.currentCommandId = command.id;

            this.mvx.updateAllChildrenGenericState<ICommandListItemState>(this.commandListStateId,
                (state) => { state.active = false; return state; },
            );
            this.mvx.updateState(this.currentCommandStateId, {
                capture: command,
                visualStateId: commandState.visualStateId,
                active: true,
            });

            this.mvx.removeChildrenStates(this.commandDetailStateId);

            const visualState = this.mvx.getGenericState<any>(commandState.visualStateId);
            this.mvx.addChildState(this.commandDetailStateId, visualState.VisualState, this.jsonVisualStateItemComponent);

            let status: string = "Unknown";
            switch (command.status) {
                case CommandCaptureStatus.Deprecated:
                    status = "Deprecated";
                    break;
                case CommandCaptureStatus.Unused:
                    status = "Unused";
                    break;
                case CommandCaptureStatus.Disabled:
                    status = "Disabled";
                    break;
                case CommandCaptureStatus.Redundant:
                    status = "Redundant";
                    break;
                case CommandCaptureStatus.Valid:
                    status = "Valid";
                    break;
            }

            if (command.result) {
                this.displayJSONGroup(this.commandDetailStateId, "Global", {
                    name: command.name,
                    duration: command.commandEndTime - command.startTime,
                    result: command.result,
                    status,
                });
            }
            else {
                this.displayJSONGroup(this.commandDetailStateId, "Global", {
                    name: command.name,
                    duration: command.commandEndTime - command.startTime,
                    status,
                });
            }

            for (const key in command) {
                if (key === "VisualState" || key === "result") {
                    continue;
                }
                else if (typeof command[key] === "object") {
                    this.displayJSONGroup(this.commandDetailStateId, key, command[key]);
                }
            }

            return commandState.visualStateId;
        }

        private displayCurrentVisualState(): number {
            if (this.mvx.getGenericState<IResultViewMenuState>(this.menuStateId).status !== MenuStatus.Commands) {
                return null;
            }

            const visualState = this.mvx.getGenericState<IVisualStateItem>(this.currentVisualStateId);
            if (visualState.commandStateId === Number.MIN_VALUE) {
                this.displayInitState();
            }
            else if (visualState.commandStateId === Number.MAX_VALUE) {
                this.displayEndState();
            }

            this.mvx.updateAllChildrenGenericState<IVisualStateItem>(this.visualStateListStateId,
                (state) => { state.active = false; return state; },
            );
            visualState.active = true;
            this.mvx.updateState(this.currentVisualStateId, visualState);

            return visualState.commandStateId;
        }

        private createVisualStates(capture: ICapture): void {
            this.visualStateListStateId = this.mvx.addChildState(this.contentStateId, null, this.visualStateListComponent);

            this.mvx.removeChildrenStates(this.visualStateListStateId);

            this.initVisualStateId = this.mvx.addChildState(this.visualStateListStateId, {
                VisualState: capture.initState.VisualState,
                time: capture.startTime,
                commandStateId: Number.MIN_VALUE,
                active: false,
            }, this.visualStateListItemComponent);
        }

        private createCommands(capture: ICapture): void {
            this.mvx.removeChildrenStates(this.commandListStateId);
            let tempVisualStateId = this.initVisualStateId;
            let visualStateSet = false;
            for (let i = 0; i < capture.commands.length; i++) {
                const commandCapture = capture.commands[i];
                if (this.toFilter(commandCapture.name) && commandCapture.id !== this.currentCommandId) {
                    continue;
                }

                const commandStateId = this.mvx.addChildState(this.commandListStateId, {
                    capture: commandCapture,
                    active: false,
                }, this.commandListItemComponent);

                if (commandCapture.VisualState) {
                    tempVisualStateId = this.mvx.addChildState(this.visualStateListStateId, {
                        VisualState: commandCapture.VisualState,
                        time: commandCapture.endTime,
                        commandStateId,
                        active: false,
                    }, this.visualStateListItemComponent);
                    visualStateSet = true;
                }
                else if (!visualStateSet) {
                    const initVisualState = this.mvx.getGenericState<IVisualStateItem>(this.initVisualStateId);
                    initVisualState.commandStateId = commandStateId;
                    this.mvx.updateState(this.initVisualStateId, initVisualState);
                    visualStateSet = true;
                }

                this.mvx.updateState(commandStateId, {
                    capture: commandCapture,
                    active: false,
                    visualStateId: tempVisualStateId,
                });

                if ((this.currentCommandId === -1 && i === 0)
                    || (this.currentCommandId === commandCapture.id)) {
                    this.currentCommandStateId = commandStateId;
                    this.displayCurrentCommand();

                    this.currentVisualStateId = tempVisualStateId;
                    this.displayCurrentVisualState();
                }
            }
        }

        private updateViewState() {
            this.mvx.updateState(this.rootStateId, this.visible);
        }

        private toFilter(text: string): boolean {
            text += "";
            if (this.searchText && this.searchText.length > 2 && text.indexOf(this.searchText) === -1) {
                return true;
            }
            return false;
        }

        private search(text: string): void {
            this.searchText = text;
            const status = this.mvx.getGenericState<IResultViewMenuState>(this.menuStateId).status;
            switch (status) {
                case MenuStatus.Captures:
                    this.displayCurrentCapture();
                    break;
                case MenuStatus.Commands:
                    this.displayCurrentCapture();
                    break;
                case MenuStatus.EndState:
                    this.displayEndState();
                    break;
                case MenuStatus.Information:
                    this.displayInformation();
                    break;
                case MenuStatus.InitState:
                    this.displayInitState();
                    break;
            }
            this.searchText = "";
        }
    }
}<|MERGE_RESOLUTION|>--- conflicted
+++ resolved
@@ -115,12 +115,7 @@
             });
             this.jsonSourceItemComponent.onOpenSourceClicked.add((sourceEventArg) => {
                 this.mvx.removeChildrenStates(this.contentStateId);
-<<<<<<< HEAD
-                let formattedShader = this._beautify(sourceEventArg.state.value);
-                // let formattedShader = sourceEventArg.state.value;
-=======
-                const formattedShader = this.beautify(sourceEventArg.state.value);
->>>>>>> a23bc4d7
+                const formattedShader = this._beautify(sourceEventArg.state.value);
                 const jsonContentStateId = this.mvx.addChildState(this.contentStateId, {
                     description: "WebGl Shader Source Code:",
                     source: formattedShader,
@@ -129,8 +124,55 @@
 
             this.updateViewState();
         }
-
-<<<<<<< HEAD
+        public saveCapture(capture: ICapture): void {
+            const a = document.createElement("a");
+            const captureInString = JSON.stringify(capture, null, 4);
+            const blob = new Blob([captureInString], { type: "octet/stream" });
+            const url = window.URL.createObjectURL(blob);
+            a.setAttribute("href", url);
+            a.setAttribute("download", "capture " + new Date(capture.startTime).toTimeString().split(" ")[0] + ".json");
+            a.click();
+        }
+
+        public selectCapture(captureStateId: number): void {
+            this.currentCommandId = -1;
+            this.currentCaptureStateId = captureStateId;
+            this.displayCurrentCapture();
+        }
+
+        public selectCommand(commandStateId: number): void {
+            this.currentCommandStateId = commandStateId;
+            this.currentVisualStateId = this.displayCurrentCommand();
+            this.displayCurrentVisualState();
+        }
+
+        public selectVisualState(visualStateId: number): void {
+            this.currentVisualStateId = visualStateId;
+            this.currentCommandStateId = this.displayCurrentVisualState();
+            this.displayCurrentCommand();
+        }
+
+        public display(): void {
+            this.visible = true;
+            this.updateViewState();
+        }
+
+        public hide(): void {
+            this.visible = false;
+            this.updateViewState();
+        }
+
+        public addCapture(capture: ICapture): number {
+            const captureSateId = this.mvx.insertChildState(this.captureListStateId, {
+                capture,
+                active: false,
+            },
+                0, this.captureListItemComponent);
+            this.selectCapture(captureSateId);
+            return captureSateId;
+        }
+
+
         /**
          * Returns the position of the first "{" and the corresponding "}"
          * @param str the Shader source code as a string
@@ -193,118 +235,6 @@
             }
         }
 
-=======
->>>>>>> a23bc4d7
-        public saveCapture(capture: ICapture): void {
-            const a = document.createElement("a");
-            const captureInString = JSON.stringify(capture, null, 4);
-            const blob = new Blob([captureInString], { type: "octet/stream" });
-            const url = window.URL.createObjectURL(blob);
-            a.setAttribute("href", url);
-            a.setAttribute("download", "capture " + new Date(capture.startTime).toTimeString().split(" ")[0] + ".json");
-            a.click();
-        }
-
-        public selectCapture(captureStateId: number): void {
-            this.currentCommandId = -1;
-            this.currentCaptureStateId = captureStateId;
-            this.displayCurrentCapture();
-        }
-
-        public selectCommand(commandStateId: number): void {
-            this.currentCommandStateId = commandStateId;
-            this.currentVisualStateId = this.displayCurrentCommand();
-            this.displayCurrentVisualState();
-        }
-
-        public selectVisualState(visualStateId: number): void {
-            this.currentVisualStateId = visualStateId;
-            this.currentCommandStateId = this.displayCurrentVisualState();
-            this.displayCurrentCommand();
-        }
-
-        public display(): void {
-            this.visible = true;
-            this.updateViewState();
-        }
-
-        public hide(): void {
-            this.visible = false;
-            this.updateViewState();
-        }
-
-        public addCapture(capture: ICapture): number {
-            const captureSateId = this.mvx.insertChildState(this.captureListStateId, {
-                capture,
-                active: false,
-            },
-                0, this.captureListItemComponent);
-            this.selectCapture(captureSateId);
-            return captureSateId;
-        }
-
-        /**
-         * Returns the position of the first "{" and the corresponding "}"
-         * @param str the Shader source code as a string
-         */
-        private getBracket(str: string): { firstIteration: number, lastIteration: number } {
-            const fb = str.indexOf("{");
-            const arr = str.substr(fb + 1).split("");
-            let counter = 1;
-            let currentPosInString = fb;
-            let lastBracketIndex = 0;
-            for (const char of arr) {
-                currentPosInString++;
-                if (char === "{") {
-                    counter++;
-                }
-                if (char === "}") {
-                    counter--;
-                }
-                if (counter === 0) {
-                    lastBracketIndex = currentPosInString;
-                    break;
-                }
-            }
-
-            return { firstIteration: fb, lastIteration: lastBracketIndex };
-        }
-
-        /**
-         * Beautify the given string : correct indentation according to brackets
-         */
-        private beautify(glsl: string, level: number = 0): string {
-
-            // return condition : no brackets at all
-            const brackets = this.getBracket(glsl);
-            const firstBracket = brackets.firstIteration;
-            const lastBracket = brackets.lastIteration;
-
-            let spaces = "";
-            for (let i = 0; i < level; i++) {
-                spaces += "    "; // 4 spaces
-            }
-            // If no brackets, return the indented string
-            if (firstBracket === -1) {
-                glsl = spaces + glsl; // indent first line
-                glsl = glsl
-                    .replace(/;./g, (x) => "\n" + x.substr(1)); // new line after ;  except the last one
-                glsl = glsl.replace(/\s*(=)\s*/g, (x) => " " + x.trim() + " "); // space around =
-                glsl = glsl.replace(/\s*(,)\s*/g, (x) => x.trim() + " "); // space after ,
-                glsl = glsl.replace(/\n/g, "\n" + spaces); // indentation
-                return glsl;
-            } else {
-                // if brackets, beautify the inside
-                // let insideWithBrackets = glsl.substr(firstBracket, lastBracket-firstBracket+1);
-                const left = glsl.substr(0, firstBracket);
-                const right = glsl.substr(lastBracket + 1, glsl.length);
-                let inside = glsl.substr(firstBracket + 1, lastBracket - firstBracket - 1);
-                inside = this.beautify(inside, level + 1);
-                return this.beautify(left, level) + "{" + inside + "\n" + spaces + "}" + this.beautify(right, level);
-
-            }
-        }
-
         private initMenuComponent(): void {
             this.mvx.updateState(this.menuStateId, {
                 status: MenuStatus.Captures,
